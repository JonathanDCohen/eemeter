<<<<<<< HEAD
from collections import namedtuple

import numpy as np
import pandas as pd
=======
import numpy as np
>>>>>>> d24da4b3

__all__ = (
    "CandidateModel",
    "DataSufficiency",
    "EEMeterWarning",
    "ModelResults",
    "ModelPrediction",
)

def _noneify(value):
    if value is None:
        return None
    return None if np.isnan(value) else value

ModelPrediction = namedtuple("ModelPrediction", ["result", "design_matrix", "warnings"])


class CandidateModel(object):
    """ Contains information about a candidate model.

    Attributes
    ----------
    model_type : :any:`str`
        The type of model, e..g., :code:`'hdd_only'`.
    formula : :any:`str`
        The R-style formula for the design matrix of this model, e.g., :code:`'meter_value ~ hdd_65'`.
    status : :any:`str`
        A string indicating the status of this model. Possible statuses:

        - ``'NOT ATTEMPTED'``: Candidate model not fitted due to an issue
          encountered in data before attempt.
        - ``'ERROR'``: A fatal error occurred during model fit process.
        - ``'DISQUALIFIED'``: The candidate model fit was disqualified
          from the model selection process because of a decision made after
          candidate model fit completed, e.g., a bad fit, or a parameter out
          of acceptable range.
        - ``'QUALIFIED'``: The candidate model fit is acceptable and can be
          considered during model selection.
    predict_func : :any:`callable`
        A function of the following form:
        ``predict_func(candidate_model, inputs) -> outputs``
    plot_func : :any:`callable`
        A function of the following form:
        ``plot_func(candidate_model, inputs) -> outputs``
    model_params : :any:`dict`, default :any:`None`
        A flat dictionary of model parameters which must be serializable
        using the :any:`json.dumps` method.
    model : :any:`object`
        The raw model (if any) used in fitting. Not serialized.
    result : :any:`object`
        The raw modeling result (if any) returned by the `model`. Not serialized.
    r_squared_adj : :any:`float`
        The adjusted r-squared of the candidate model.
    warnings : :any:`list` of :any:`eemeter.EEMeterWarning`
        A list of any warnings reported during creation of the candidate model.
    """

    def __init__(
        self,
        model_type,
        formula,
        status,
        predict_func=None,
        plot_func=None,
        model_params=None,
        model=None,
        result=None,
        r_squared_adj=None,
        warnings=None,
    ):
        self.model_type = model_type
        self.formula = formula
        self.status = status  # NOT ATTEMPTED | ERROR | QUALIFIED | DISQUALIFIED
        self.model = model
        self.result = result
        self.r_squared_adj = r_squared_adj
        self.predict_func = predict_func
        self.plot_func = plot_func

        if model_params is None:
            model_params = {}
        self.model_params = model_params

        if warnings is None:
            warnings = []
        self.warnings = warnings

    def __repr__(self):
        return "CandidateModel(model_type='{}', formula='{}', status='{}', r_squared_adj={})".format(
            self.model_type,
            self.formula,
            self.status,
            round(self.r_squared_adj, 3) if self.r_squared_adj is not None else None,
        )

    def json(self):
        """ Return a JSON-serializable representation of this result.

        The output of this function can be converted to a serialized string
        with :any:`json.dumps`.
        """
        return {
<<<<<<< HEAD
            "model_type": self.model_type,
            "formula": self.formula,
            "status": self.status,
            "model_params": self.model_params,
            "r_squared_adj": self.r_squared_adj,
            "warnings": [w.json() for w in self.warnings],
=======
            'model_type': self.model_type,
            'formula': self.formula,
            'status': self.status,
            'model_params': self.model_params,
            'r_squared_adj': _noneify(self.r_squared_adj),
            'warnings': [w.json() for w in self.warnings],
>>>>>>> d24da4b3
        }

    def predict(self, *args, **kwargs):
        """ Predict for this model. Arguments may vary by model type.
        """
        if self.predict_func is None:
            raise ValueError(
                "This candidate model cannot be used for prediction because"
                " the predict_func attr is not set."
            )
        else:
            return self.predict_func(
                self.model_type, self.model_params, *args, **kwargs
            )

    def plot(self, *args, **kwargs):
        """ Predict for this model. Arguments may vary by model type.
        """
        if self.plot_func is None:
            raise ValueError(
                "This candidate model cannot be used for plotting because"
                " the plot_func attr is not set."
            )
        else:
            return self.plot_func(self, *args, **kwargs)


class DataSufficiency(object):
    """ Contains the result of a data sufficiency check.

    Attributes
    ----------
    status : :any:`str`
        A string indicating the status of this result. Possible statuses:

        - ``'NO DATA'``: No baseline data was available.
        - ``'FAIL'``: Data did not meet criteria.
        - ``'PASS'``: Data met criteria.
    criteria_name : :any:`str`
        The name of the criteria method used to check for baseline data sufficiency.
    warnings : :any:`list` of :any:`eemeter.EEMeterWarning`
        A list of any warnings reported during the check for baseline data sufficiency.
    settings : :any:`dict`
        A dictionary of settings (keyword arguments) used.
    """

    def __init__(self, status, criteria_name, warnings=None, settings=None):
        self.status = status  # NO DATA | FAIL | PASS
        self.criteria_name = criteria_name

        if warnings is None:
            warnings = []
        self.warnings = warnings

        if settings is None:
            settings = {}
        self.settings = settings

    def __repr__(self):
        return (
            "DataSufficiency("
            "status='{status}', criteria_name='{criteria_name}')".format(
                status=self.status, criteria_name=self.criteria_name
            )
        )

    def json(self):
        """ Return a JSON-serializable representation of this result.

        The output of this function can be converted to a serialized string
        with :any:`json.dumps`.
        """
        return {
            "status": self.status,
            "criteria_name": self.criteria_name,
            "warnings": [w.json() for w in self.warnings],
            "settings": self.settings,
        }


class EEMeterWarning(object):
    """ An object representing a warning and data associated with it.

    Attributes
    ----------
    qualified_name : :any:`str`
        Qualified name, e.g., `'eemeter.method_abc.missing_data'`.
    description : :any:`str`
        Prose describing the nature of the warning.
    data : :any:`dict`
        Data that reproducibly shows why the warning was issued.
    """

    def __init__(self, qualified_name, description, data):
        self.qualified_name = qualified_name
        self.description = description
        self.data = data

    def __repr__(self):
        return "EEMeterWarning(qualified_name={})".format(self.qualified_name)

    def json(self):
        """ Return a JSON-serializable representation of this result.

        The output of this function can be converted to a serialized string
        with :any:`json.dumps`.
        """
        return {
            "qualified_name": self.qualified_name,
            "description": self.description,
            "data": self.data,
        }


class ModelResults(object):
    """ Contains information about the chosen model.

    Attributes
    ----------
    status : :any:`str`
        A string indicating the status of this result. Possible statuses:

        - ``'NO DATA'``: No baseline data was available.
        - ``'NO MODEL'``: No candidate models qualified.
        - ``'SUCCESS'``: A qualified candidate model was chosen.

    method_name : :any:`str`
        The name of the method used to fit the baseline model.
    model : :any:`eemeter.CandidateModel` or :any:`None`
        The selected candidate model, if any.
    r_squared_adj : :any:`float`
        The adjusted r-squared of the selected model.
    candidates : :any:`list` of :any:`eemeter.CandidateModel`
        A list of any model candidates encountered during the model
        selection and fitting process.
    warnings : :any:`list` of :any:`eemeter.EEMeterWarning`
        A list of any warnings reported during the model selection and fitting
        process.
    metadata : :any:`dict`
        An arbitrary dictionary of metadata to be associated with this result.
        This can be used, for example, to tag the results with attributes like
        an ID::

            {
                'id': 'METER_12345678',
            }

    settings : :any:`dict`
        A dictionary of settings used by the method.
    totals_metrics : :any:`ModelMetrics`
        A ModelMetrics object, if one is calculated and associated with this
        model. (This initializes to None.) The ModelMetrics object contains
        model fit information and descriptive statistics about the underlying data,
        with that data expressed as period totals.
    avgs_metrics : :any:`ModelMetrics`
        A ModelMetrics object, if one is calculated and associated with this
        model. (This initializes to None.) The ModelMetrics object contains
        model fit information and descriptive statistics about the underlying data,
        with that data expressed as daily averages.
    """

    def __init__(
        self,
        status,
        method_name,
        model=None,
        r_squared_adj=None,
        candidates=None,
        warnings=None,
        metadata=None,
        settings=None,
    ):
        self.status = status  # NO DATA | NO MODEL | SUCCESS
        self.method_name = method_name
        self.model = model
        self.r_squared_adj = r_squared_adj

        if candidates is None:
            candidates = []
        self.candidates = candidates

        if warnings is None:
            warnings = []
        self.warnings = warnings

        if metadata is None:
            metadata = {}
        self.metadata = metadata

        if settings is None:
            settings = {}
        self.settings = settings

        self.totals_metrics = None
        self.avgs_metrics = None

    def __repr__(self):
        return "ModelResults(status='{}', method_name='{}', r_squared_adj={})".format(
            self.status, self.method_name, self.r_squared_adj
        )

    def json(self, with_candidates=False):
        """ Return a JSON-serializable representation of this result.

        The output of this function can be converted to a serialized string
        with :any:`json.dumps`.
<<<<<<< HEAD
        """
        data = {
            "status": self.status,
            "method_name": self.method_name,
            "model": self.model.json() if self.model is not None else None,
            "r_squared_adj": self.r_squared_adj,
            "warnings": [w.json() for w in self.warnings],
            "metadata": self.metadata,
            "settings": self.settings,
            "totals_metrics": None,
            "avgs_metrics": None,
        }
        if self.totals_metrics:
            data["totals_metrics"] = [self.totals_metrics.json()]
        if self.avgs_metrics:
            data["avgs_metrics"] = [self.avgs_metrics.json()]
=======
        '''
        def _json_or_none(obj):
            return None if obj is None else obj.json()

        data = {
            'status': self.status,
            'method_name': self.method_name,
            'model': _json_or_none(self.model),
            'r_squared_adj': _noneify(self.r_squared_adj),
            'warnings': [w.json() for w in self.warnings],
            'metadata': self.metadata,
            'settings': self.settings,
            'metrics': _json_or_none(self.metrics),
            'candidates': None,
        }
>>>>>>> d24da4b3
        if with_candidates:
            data["candidates"] = [candidate.json() for candidate in self.candidates]
        return data

    def plot(
        self,
        ax=None,
        title=None,
        figsize=None,
        with_candidates=False,
        candidate_alpha=None,
        temp_range=None,
    ):
        """ Plot a model fit.

        Parameters
        ----------
        ax : :any:`matplotlib.axes.Axes`, optional
            Existing axes to plot on.
        title : :any:`str`, optional
            Chart title.
        figsize : :any:`tuple`, optional
            (width, height) of chart.
        with_candidates : :any:`bool`
            If True, also plot candidate models.
        candidate_alpha : :any:`float` between 0 and 1
            Transparency at which to plot candidate models. 0 fully transparent,
            1 fully opaque.

        Returns
        -------
        ax : :any:`matplotlib.axes.Axes`
            Matplotlib axes.
        """
        try:
            import matplotlib.pyplot as plt
        except ImportError:  # pragma: no cover
            raise ImportError("matplotlib is required for plotting.")

        if figsize is None:
            figsize = (10, 4)

        if ax is None:
            fig, ax = plt.subplots(figsize=figsize)

        if temp_range is None:
            temp_range = (20, 90)

        if with_candidates:
            for candidate in self.candidates:
                candidate.plot(ax=ax, temp_range=temp_range, alpha=candidate_alpha)
        self.model.plot(ax=ax, best=True, temp_range=temp_range)

        if title is not None:
            ax.set_title(title)

        return ax


class HourlyModel(object):
    """ Contains information about a candidate model.

    Attributes
    ----------
    model_type : :any:`str`
        The type of model, e..g., :code:`'hdd_only'`.
    formula : :any:`str`
        The R-style formula for the design matrix of this model, e.g., :code:`'meter_value ~ hdd_65'`.
    status : :any:`str`
        A string indicating the status of this model. Possible statuses:

        - ``'NOT ATTEMPTED'``: Candidate model not fitted due to an issue
          encountered in data before attempt.
        - ``'ERROR'``: A fatal error occurred during model fit process.
        - ``'DISQUALIFIED'``: The candidate model fit was disqualified
          from the model selection process because of a decision made after
          candidate model fit completed, e.g., a bad fit, or a parameter out
          of acceptable range.
        - ``'QUALIFIED'``: The candidate model fit is acceptable can be
          considered during model selection.
    predict_func : :any:`callable`
        A function of the following form:
        ``predict_func(candidate_model, inputs) -> outputs``
    plot_func : :any:`callable`
        A function of the following form:
        ``plot_func(candidate_model, inputs) -> outputs``
    model_params : :any:`dict`, default :any:`None`
        A flat dictionary of model parameters which must be serializable
        using the :any:`json.dumps` method.
    model : :any:`object`
        The raw model (if any) used in fitting. Not serialized.
    result : :any:`object`
        The raw modeling result (if any) returned by the `model`. Not serialized.
    r_squared : :any:`float`
        The adjusted r-squared of the candidate model.
    warnings : :any:`list` of :any:`eemeter.EEMeterWarning`
        A list of any warnings reported during creation of the candidate model.
    """

    def __init__(
        self,
        formula,
        status,
        segment_type=None,
        predict_func=None,
        plot_func=None,
        model_params=None,
        preprocessors_raw=None,
        preprocessors_fit=None,
        unique_models=None,
        model_object=None,
        warnings=None,
    ):
        self.formula = formula
        self.status = status  # SUCCESS | ERROR
        self.segment_type = segment_type
        self.model_object = model_object
        self.predict_func = predict_func
        self.plot_func = plot_func

        if model_params is None:
            model_params = pd.DataFrame()
        self.model_params = model_params

        if preprocessors_raw is None:
            preprocessors_raw = {}
        self.preprocessors_raw = preprocessors_raw

        if preprocessors_fit is None:
            preprocessors_fit = {}
        self.preprocessors_fit = preprocessors_fit

        if unique_models is None:
            unique_models = np.array([])
        self.unique_models = unique_models

        if warnings is None:
            warnings = []
        self.warnings = warnings

    def __repr__(self):
        return "HourlyModel(segment_type='{}', formula='{}', status='{}')".format(
            self.segment_type, self.formula, self.status
        )

    def json(self):
        """ Return a JSON-serializable representation of this result.

        The output of this function can be converted to a serialized string
        with :any:`json.dumps`.
        """
        return {
            "segment_type": self.segment_type,
            "formula": self.formula,
            "status": self.status,
            "model_params": self.model_params,
            "preprocessors_fit": self.preprocessors_fit,
            "unique_models": self.unique_models.tolist(),
            "warnings": [w.json() for w in self.warnings],
        }

    def predict(self, *args, **kwargs):
        """ Predict for this model. Arguments may vary by model type.
        """
        if self.predict_func is None:
            raise ValueError(
                "This candidate model cannot be used for prediction because"
                " the predict_func attr is not set."
            )
        else:
            return self.predict_func(
                self.formula,
                self.preprocessors_fit,
                self.unique_models,
                self.model_params,
                *args,
                **kwargs
            )<|MERGE_RESOLUTION|>--- conflicted
+++ resolved
@@ -1,11 +1,7 @@
-<<<<<<< HEAD
 from collections import namedtuple
 
 import numpy as np
 import pandas as pd
-=======
-import numpy as np
->>>>>>> d24da4b3
 
 __all__ = (
     "CandidateModel",
@@ -108,21 +104,12 @@
         with :any:`json.dumps`.
         """
         return {
-<<<<<<< HEAD
             "model_type": self.model_type,
             "formula": self.formula,
             "status": self.status,
             "model_params": self.model_params,
-            "r_squared_adj": self.r_squared_adj,
+            "r_squared_adj": _noneify(self.r_squared_adj),
             "warnings": [w.json() for w in self.warnings],
-=======
-            'model_type': self.model_type,
-            'formula': self.formula,
-            'status': self.status,
-            'model_params': self.model_params,
-            'r_squared_adj': _noneify(self.r_squared_adj),
-            'warnings': [w.json() for w in self.warnings],
->>>>>>> d24da4b3
         }
 
     def predict(self, *args, **kwargs):
@@ -329,40 +316,22 @@
 
         The output of this function can be converted to a serialized string
         with :any:`json.dumps`.
-<<<<<<< HEAD
-        """
+        """
+
+        def _json_or_none(obj):
+            return None if obj is None else obj.json()
+
         data = {
             "status": self.status,
             "method_name": self.method_name,
-            "model": self.model.json() if self.model is not None else None,
-            "r_squared_adj": self.r_squared_adj,
+            "model": _json_or_none(self.model),
+            "r_squared_adj": _noneify(self.r_squared_adj),
             "warnings": [w.json() for w in self.warnings],
             "metadata": self.metadata,
             "settings": self.settings,
-            "totals_metrics": None,
-            "avgs_metrics": None,
+            "totals_metrics": _json_or_none(self.totals_metrics),
+            "avgs_metrics": _json_or_none(self.avgs_metrics),
         }
-        if self.totals_metrics:
-            data["totals_metrics"] = [self.totals_metrics.json()]
-        if self.avgs_metrics:
-            data["avgs_metrics"] = [self.avgs_metrics.json()]
-=======
-        '''
-        def _json_or_none(obj):
-            return None if obj is None else obj.json()
-
-        data = {
-            'status': self.status,
-            'method_name': self.method_name,
-            'model': _json_or_none(self.model),
-            'r_squared_adj': _noneify(self.r_squared_adj),
-            'warnings': [w.json() for w in self.warnings],
-            'metadata': self.metadata,
-            'settings': self.settings,
-            'metrics': _json_or_none(self.metrics),
-            'candidates': None,
-        }
->>>>>>> d24da4b3
         if with_candidates:
             data["candidates"] = [candidate.json() for candidate in self.candidates]
         return data
@@ -419,125 +388,4 @@
         if title is not None:
             ax.set_title(title)
 
-        return ax
-
-
-class HourlyModel(object):
-    """ Contains information about a candidate model.
-
-    Attributes
-    ----------
-    model_type : :any:`str`
-        The type of model, e..g., :code:`'hdd_only'`.
-    formula : :any:`str`
-        The R-style formula for the design matrix of this model, e.g., :code:`'meter_value ~ hdd_65'`.
-    status : :any:`str`
-        A string indicating the status of this model. Possible statuses:
-
-        - ``'NOT ATTEMPTED'``: Candidate model not fitted due to an issue
-          encountered in data before attempt.
-        - ``'ERROR'``: A fatal error occurred during model fit process.
-        - ``'DISQUALIFIED'``: The candidate model fit was disqualified
-          from the model selection process because of a decision made after
-          candidate model fit completed, e.g., a bad fit, or a parameter out
-          of acceptable range.
-        - ``'QUALIFIED'``: The candidate model fit is acceptable can be
-          considered during model selection.
-    predict_func : :any:`callable`
-        A function of the following form:
-        ``predict_func(candidate_model, inputs) -> outputs``
-    plot_func : :any:`callable`
-        A function of the following form:
-        ``plot_func(candidate_model, inputs) -> outputs``
-    model_params : :any:`dict`, default :any:`None`
-        A flat dictionary of model parameters which must be serializable
-        using the :any:`json.dumps` method.
-    model : :any:`object`
-        The raw model (if any) used in fitting. Not serialized.
-    result : :any:`object`
-        The raw modeling result (if any) returned by the `model`. Not serialized.
-    r_squared : :any:`float`
-        The adjusted r-squared of the candidate model.
-    warnings : :any:`list` of :any:`eemeter.EEMeterWarning`
-        A list of any warnings reported during creation of the candidate model.
-    """
-
-    def __init__(
-        self,
-        formula,
-        status,
-        segment_type=None,
-        predict_func=None,
-        plot_func=None,
-        model_params=None,
-        preprocessors_raw=None,
-        preprocessors_fit=None,
-        unique_models=None,
-        model_object=None,
-        warnings=None,
-    ):
-        self.formula = formula
-        self.status = status  # SUCCESS | ERROR
-        self.segment_type = segment_type
-        self.model_object = model_object
-        self.predict_func = predict_func
-        self.plot_func = plot_func
-
-        if model_params is None:
-            model_params = pd.DataFrame()
-        self.model_params = model_params
-
-        if preprocessors_raw is None:
-            preprocessors_raw = {}
-        self.preprocessors_raw = preprocessors_raw
-
-        if preprocessors_fit is None:
-            preprocessors_fit = {}
-        self.preprocessors_fit = preprocessors_fit
-
-        if unique_models is None:
-            unique_models = np.array([])
-        self.unique_models = unique_models
-
-        if warnings is None:
-            warnings = []
-        self.warnings = warnings
-
-    def __repr__(self):
-        return "HourlyModel(segment_type='{}', formula='{}', status='{}')".format(
-            self.segment_type, self.formula, self.status
-        )
-
-    def json(self):
-        """ Return a JSON-serializable representation of this result.
-
-        The output of this function can be converted to a serialized string
-        with :any:`json.dumps`.
-        """
-        return {
-            "segment_type": self.segment_type,
-            "formula": self.formula,
-            "status": self.status,
-            "model_params": self.model_params,
-            "preprocessors_fit": self.preprocessors_fit,
-            "unique_models": self.unique_models.tolist(),
-            "warnings": [w.json() for w in self.warnings],
-        }
-
-    def predict(self, *args, **kwargs):
-        """ Predict for this model. Arguments may vary by model type.
-        """
-        if self.predict_func is None:
-            raise ValueError(
-                "This candidate model cannot be used for prediction because"
-                " the predict_func attr is not set."
-            )
-        else:
-            return self.predict_func(
-                self.formula,
-                self.preprocessors_fit,
-                self.unique_models,
-                self.model_params,
-                *args,
-                **kwargs
-            )+        return ax