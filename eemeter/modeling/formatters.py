'''
These take usage data or a pandas index and attach weather data
'''

from collections import OrderedDict

import pandas as pd
import numpy as np
from pandas.tseries.frequencies import to_offset


class FormatterBase(object):

    def create_input(self, trace, weather_source):
        message = (
            "Inheriting classes must implement the `create_input(` method."
        )
        raise NotImplementedError(message)

    def create_demand_fixture(self, index, weather_source):
        message = (
            'Inheriting classes must implement the'
            ' `create_demand_fixture(` method.'
        )
        raise NotImplementedError(message)

    def _get_start_date(self, input_data):
        return None

    def _get_end_date(self, input_data):
        return None

    def _get_n_rows(self, input_data):
        return 0

    def describe_input(self, input_data):
        ''' Describes input data in a consistent format.

        Parameters
        ----------
        input_data : pandas.DataFrame
            input_data as given by `self.create_input(trace, weather_source)`

        Returns
        -------
        description : dict

            - **start_date**: earliest date of input data.
            - **end_date**: latest date of input data.
            - **n_rows**: number of rows of data.
        '''
        return {
            "start_date": self._get_start_date(input_data),
            "end_date": self._get_end_date(input_data),
            "n_rows": self._get_n_rows(input_data),
        }


class ModelDataFormatter(FormatterBase):
    ''' Formatter for model data of known or predictable frequency.
    Basic usage:

    .. code-block:: python

        >>> formatter = ModelDataFormatter("D")
        >>> formatter.create_input(energy_trace, weather_source)
                                   energy tempF
        2013-06-01 00:00:00+00:00    3.10  74.3
        2013-06-02 00:00:00+00:00    2.42  71.0
        2013-06-03 00:00:00+00:00    1.38  73.1
                                           ...
        2016-05-27 00:00:00+00:00    0.11  71.1
        2016-05-28 00:00:00+00:00    0.04  78.1
        2016-05-29 00:00:00+00:00    0.21  69.6
        >>> index = pd.date_range('2013-01-01', periods=365, freq='D')
        >>> formatter.create_input(index, weather_source)
                                   tempF
        2013-01-01 00:00:00+00:00   28.3
        2013-01-02 00:00:00+00:00   31.0
        2013-01-03 00:00:00+00:00   34.1
                                    ...
        2013-12-29 00:00:00+00:00   12.3
        2013-12-30 00:00:00+00:00   26.0
        2013-12-31 00:00:00+00:00   24.1

    '''

    def __init__(self, freq_str):
        self.freq_str = freq_str

    def __repr__(self):
        return 'ModelDataFormatter("{}")'.format(self.freq_str)

    def create_input(self, trace, weather_source):
        '''Creates a :code:`DatetimeIndex` ed dataframe containing formatted
        model input data formatted as follows.

        Parameters
        ----------
        trace : eemeter.structures.EnergyTrace
            The source of energy data for inclusion in model input.
        weather_source : eemeter.weather.WeatherSourceBase
            The source of weather data.

        Returns
        -------
        input_df : pandas.DataFrame
            Predictably formatted input data. This data should be directly
            usable as input to applicable model.fit() methods.
        '''
        if (trace.data.index.freq is not None and
                to_offset(trace.data.index.freq) > to_offset(self.freq_str)):
            raise ValueError(
                "Will not upsample '{}' to '{}'"
                .format(trace.data.index.freq, self.freq_str)
            )

        energy = trace.data.value.resample(self.freq_str).sum()
        tempF = weather_source.indexed_temperatures(energy.index, "degF")
        return pd.DataFrame({"energy": energy, "tempF": tempF},
                            columns=["energy", "tempF"])

    def create_demand_fixture(self, index, weather_source):
        '''Creates a :code:`DatetimeIndex` ed dataframe containing formatted
        demand fixture data.

        Parameters
        ----------
        index : pandas.DatetimeIndex
            The desired index for demand fixture data.
        weather_source : eemeter.weather.WeatherSourceBase
            The source of weather fixture data.

        Returns
        -------
        input_df : pandas.DataFrame
            Predictably formatted input data. This data should be directly
            usable as input to applicable model.predict() methods.
        '''
        tempF = weather_source.indexed_temperatures(index, "degF")
        return pd.DataFrame({"tempF": tempF})

    def _get_start_date(self, input_data):
        if input_data.shape[0] >= 1:
            return input_data.index[0]
        return None

    def _get_end_date(self, input_data):
        if input_data.shape[0] >= 1:
            return input_data.index[-1]
        return None

    def _get_n_rows(self, input_data):
        return input_data.shape[0]

    def serialize_input(self, input_data):
        ''' Serialize input data
        '''
        return OrderedDict([
            (start.isoformat(), OrderedDict([
                ("energy", row.energy if pd.notnull(row.energy) else None),
                ("tempF", row.tempF if pd.notnull(row.tempF) else None),
            ]))
            for start, row in input_data.iterrows()
        ])

    def serialize_demand_fixture(self, demand_fixture_data):
        ''' Serialize demand fixture data
        '''
        return OrderedDict([
            (i.isoformat(), row.tempF)
            for i, row in demand_fixture_data.iterrows()
        ])

    def get_input_data_mask(self, input_data):
        ''' Boolean list of missing/not missing values:
            True  => missing
            False => not missing
        '''

        dts, mask = [], []
        for i, row in input_data.iterrows():
            dts.append(i)
            mask.append(pd.isnull(row.energy) or pd.isnull(row.tempF))
        return pd.Series(mask, index=dts)

    def daily_trace_data(self, trace):
        ''' Transforms a trace for this formatter to a daily series
        '''
        return trace.data.value.resample('D').sum()  # discard 'estimated' col

    def hourly_trace_data(self, trace):
        ''' Transforms a trace for this formatter to an hourly series
        '''
        if trace.data.empty:
            return pd.Series([])
        data = [
            value / ((e - s).seconds/3600.) for value, s, e in
            zip(trace.data.value, trace.data.index, trace.data.index[1:])
        ] + [np.nan]  # add missing last data point

        retval = pd.Series(data, index=trace.data.index)
        retval = retval[
            ~retval.index.duplicated(keep='last')].sort_index()
        retval = retval.resample('H').ffill()
        return retval
        return trace.data.value.resample('H').sum()  # discard 'estimated' col


class ModelDataBillingFormatter(FormatterBase):
    ''' Formatter for model data of unknown or unpredictable frequency.
    Basic usage:

    .. code-block:: python

        >>> formatter = ModelDataBillingFormatter()
        >>> energy_trace = EnergyTrace(
                "ELECTRICITY_CONSUMPTION_SUPPLIED",
                pd.DataFrame(
                    {
                        "value": [1, 1, 1, 1, np.nan],
                        "estimated": [False, False, True, False, False]
                    },
                    index=[
                        datetime(2011, 1, 1, tzinfo=pytz.UTC),
                        datetime(2011, 2, 1, tzinfo=pytz.UTC),
                        datetime(2011, 3, 2, tzinfo=pytz.UTC),
                        datetime(2011, 4, 3, tzinfo=pytz.UTC),
                        datetime(2011, 4, 29, tzinfo=pytz.UTC),
                    ],
                    columns=["value", "estimated"]
                ),
                unit="KWH")
        >>> trace_data, temp_data = \
formatter.create_input(energy_trace, weather_source)
        >>> trace_data
        2011-01-01 00:00:00+00:00    1.0
        2011-02-01 00:00:00+00:00    1.0
        2011-03-02 00:00:00+00:00    2.0
        2011-04-29 00:00:00+00:00    NaN
        dtype: float64
        >>> temp_data
        period                    hourly
        2011-01-01 00:00:00+00:00 2011-01-01 00:00:00+00:00  32.0
                                  2011-01-01 01:00:00+00:00  32.0
                                  2011-01-01 02:00:00+00:00  32.0
        ...                                                   ...
        2011-03-02 00:00:00+00:00 2011-04-28 21:00:00+00:00  32.0
                                  2011-04-28 22:00:00+00:00  32.0
                                  2011-04-28 23:00:00+00:00  32.0
        >>> index = pd.date_range('2013-01-01', periods=365, freq='D')
        >>> formatter.create_input(index, weather_source)
                                   tempF
        2013-01-01 00:00:00+00:00   28.3
        2013-01-02 00:00:00+00:00   31.0
        2013-01-03 00:00:00+00:00   34.1
                                    ...
        2013-12-29 00:00:00+00:00   12.3
        2013-12-30 00:00:00+00:00   26.0
        2013-12-31 00:00:00+00:00   24.1
    '''

    def __repr__(self):
        return 'ModelDataBillingFormatter()'

    def _unestimated(self, data):
        def _yield_values():
            index, value = None, None
            for i, row in data.iterrows():
                if row.estimated:
                    if index is None:
                        index, value = i, row.value
                    else:
                        value += row.value
                else:
                    if index is None:
                        yield i, row.value
                    else:
                        yield index, (value + row.value)
                    index, value = None, None

        yielded = list(_yield_values())
        if len(yielded) == 0:
            return pd.Series()
        index, values = zip(*yielded)
        return pd.Series(values, index=index)

    def create_input(self, trace, weather_source):
        '''Creates two :code:`DatetimeIndex` ed dataframes containing formatted
        model input data formatted as follows.

        Parameters
        ----------
        trace : eemeter.structures.EnergyTrace
            The source of energy data for inclusion in model input.
        weather_source : eemeter.weather.WeatherSourceBase
            The source of weather data.

        Returns
        -------
        trace_data : pandas.DataFrame
            Predictably formatted trace data with estimated data removed.
            This data should be directly usable as input to applicable
            model.fit() methods.
        temperature_data : pandas.DataFrame
            Predictably formatted temperature data with a pandas
            :code:`MultiIndex`.  The :code:`MultiIndex` contains two levels
            - 'period', which corresponds directly to the trace_data index,
            and 'hourly' or 'daily', which contains, respectively, hourly or
            daily temperature data. This is intended for use like the
            following:

            .. code-block:: python

                >>> temperature_data.groupby(level='period')

            This data should be directly usable as input to applicable
            model.fit() methods.
        '''
        unestimated_trace_data = self._unestimated(trace.data.copy())
        temp_data = weather_source.indexed_temperatures(
            unestimated_trace_data.index, "degF", allow_mixed_frequency=True)
        return unestimated_trace_data, temp_data

    def create_demand_fixture(self, index, weather_source):
        '''Creates a :code:`DatetimeIndex` ed dataframe containing formatted
        demand fixture data.

        Parameters
        ----------
        index : pandas.DatetimeIndex
            The desired index for demand fixture data.
        weather_source : eemeter.weather.WeatherSourceBase
            The source of weather fixture data.

        Returns
        -------
        input_df : pandas.DataFrame
            Predictably formatted input data. This data should be directly
            usable as input to applicable model.predict() methods.
        '''
        tempF = weather_source.indexed_temperatures(index, "degF")
        return pd.DataFrame({"tempF": tempF})

    def _get_start_date(self, input_data):
        unestimated_trace_data, temp_data = input_data
        if unestimated_trace_data.shape[0] >= 1:
            return unestimated_trace_data.index[0]
        return None

    def _get_end_date(self, input_data):
        unestimated_trace_data, temp_data = input_data
        if unestimated_trace_data.shape[0] >= 1:
            return unestimated_trace_data.index[-1]
        return None

    def _get_n_rows(self, input_data):
        unestimated_trace_data, temp_data = input_data
        return unestimated_trace_data.shape[0]

    def serialize_input(self, input_data):
        trace_data, temp_data = input_data

        # must be careful because empty does not carry multiindex
        if trace_data.shape[0] == 0:
            return OrderedDict([])

        # funky stuff in here manages the multiindex on the temperature data
        return OrderedDict([
            (start.isoformat(), OrderedDict([
                ("energy", energy),
                ("tempF", OrderedDict([
                    (i[1].isoformat(), v[0]) for i, v in group.iterrows()
                ])),
            ]))
            for (start, energy), (p, group) in
            zip(trace_data.iteritems(), temp_data.groupby(level="period"))
        ])

    def serialize_demand_fixture(self, demand_fixture_data):
        return OrderedDict([
            (i.isoformat(), row.tempF)
            for i, row in demand_fixture_data.iterrows()
        ])

    def get_input_data_mask(self, input_data):
        ''' Boolean list of missing/not missing values:
            True  => missing
            False => not missing
        '''
        trace_data, temp_data = input_data
        dts = []
        mask = []
        if trace_data.empty or temp_data.empty:
            return pd.Series(mask)
        for (start, energy), (p, group) in zip(
                trace_data.iteritems(),
                temp_data.groupby(level="period")):
            temps = group.copy()
            temps.index = temps.index.droplevel()
            daily_temps = temps.resample('D').apply(np.mean)[0]
            for i, tempF in daily_temps.iteritems():
                dts.append(i)
                mask.append(pd.isnull(energy) or pd.isnull(tempF))
        return pd.Series(mask, index=dts)

    def daily_trace_data(self, trace):
        ''' Transforms a trace for this formatter to a daily series
        '''
        if trace.data.empty:
            return pd.Series([])
        data = [
            value / (e - s).days for value, s, e in
            zip(trace.data.value, trace.data.index, trace.data.index[1:])
        ] + [np.nan]  # add missing last data point

        retval = pd.Series(data, index=trace.data.index)
        retval = retval[
            ~retval.index.duplicated(keep='last')].sort_index()
        retval = retval.resample('D').ffill()
        return retval

    def hourly_trace_data(self, trace):
<<<<<<< HEAD
        ''' Billing data generally cannot be usefully transformed
            into an hourly series, so return an empty series.
        '''
        return pd.Series([])
=======
        ''' Transforms a trace for this formatter to a hourly series
        '''
        if trace.data.empty:
            return pd.Series([])
        data = [
            value / ((e - s).seconds/3600.) for value, s, e in
            zip(trace.data.value, trace.data.index, trace.data.index[1:])
        ] + [np.nan]  # add missing last data point

        retval = pd.Series(data, index=trace.data.index)
        retval = retval[
            ~retval.index.duplicated(keep='last')].sort_index()
        retval = retval.resample('H').ffill()
        return retval
>>>>>>> 78aad5d2
<|MERGE_RESOLUTION|>--- conflicted
+++ resolved
@@ -421,12 +421,6 @@
         return retval
 
     def hourly_trace_data(self, trace):
-<<<<<<< HEAD
-        ''' Billing data generally cannot be usefully transformed
-            into an hourly series, so return an empty series.
-        '''
-        return pd.Series([])
-=======
         ''' Transforms a trace for this formatter to a hourly series
         '''
         if trace.data.empty:
@@ -440,5 +434,4 @@
         retval = retval[
             ~retval.index.duplicated(keep='last')].sort_index()
         retval = retval.resample('H').ffill()
-        return retval
->>>>>>> 78aad5d2
+        return retval